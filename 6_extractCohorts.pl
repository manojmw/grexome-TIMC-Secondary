#!/usr/bin/perl

# 25/03/2018
# NTM

# Takes as arguments a $samplesFile xlsx file, a $pathologies xlsx file, a
# comma-separated list of xlsx candidateGenes files, an $outDir and
# a $tmpDir that don't exist;
# reads on stdin a fully annotated TSV file;
# makes $outDir and creates in it one gzipped TSV file per cohort.
# The cohorts are defined in $pathologies and/or $samplesFile.
# For each sample, any identified causal (mutation in a) gene
# is grabbed from $samplesFile.
# "Compatible" cohorts (ie belonging to a common compatibility group in the
# pathologies XLSX file) appear in COMPAT columns and are NOT used
# as negative controls for each other.
# For optimal performance $tmpDir should be on a RAMDISK (eg tmpfs).
#
# A new KNOWN_CANDIDATE_GENE column is inserted right after SYMBOL:
# it holds a comma-separated list of "$pathologyID:$score" strings, listing
# each pathologyID for which SYMBOL is a known candidate or causal gene with
# confidence score $score, as produced by &parsePathologies().
#
# The HV/HET/OTHER/HR columns are removed and used to produce the following
# columns in each $cohort outfile, in this order and starting where HV was:
# - $cohort_HV, $cohort_HET -> samples from $cohort (except those having
#   a causal variant in another gene)
# - $cohort_OTHERCAUSE_HV, $cohort_OTHERCAUSE_HET -> samples from $cohort
#   that have a causal variant in another gene
# - COMPAT_HV, COMPAT_HET -> samples from compatible cohorts
# - NEGCTRL_HV, NEGCTRL_HET -> samples from all other cohorts
# - OTHERGENO -> samples with OTHER genotypes (from any cohort)
#
# In addition, new COUNT_* columns are created for each of the above columns,
# in the same order, followed by a single COUNT_HR column (counting HR samples
# from any cohort without caring about $compatible or $causalGene).
# The COUNTs are inserted right after the new KNOWN_CANDIDATE_GENE column.
#
# Lines where no samples from the cohort are HV|HET (for this alt allele)
# are skipped. We rely on the fact that vcf2tsv.pl moved HV/HET genotypes
# concerning other alleles to OTHER (but we check it).


use strict;
use warnings;
use File::Basename qw(basename);
use FindBin qw($RealBin);
use Getopt::Long;
use POSIX qw(strftime);
use Parallel::ForkManager;

use lib "$RealBin";
use grexome_metaParse qw(parsePathologies parseSamples parseCandidateGenes);


# we use $0 in every stderr message but we really only want
# the program name, not the path
$0 = basename($0);


#############################################
## hard-coded stuff that shouldn't change much

# adaptive strategy parameters for $batchSize: without --batchSize, $batchSize will
# be adjusted in order to process ($jobs-1) batches in [$batchTimeLow,$batchTimeHigh] seconds
my $batchSizeAdaptive = 1;
# aim for between 2m and 10m for ($jobs-1) batches
my ($batchTimeLow, $batchTimeHigh) = (120,600);


#############################################
## options / params from the command-line

# samples, pathologies and candidateGenes XLSX files, empty defaults
my ($samplesFile, $pathologies, $candidatesFiles) = ("","","");

# outDir and tmpDir, also no defaults
my ($outDir, $tmpDir);

# number of jobs
my $jobs = 16;

# max number of lines to read in a single batch. Each batch is then
# processed by a worker thread. This is a performance tuning param,
# higher values shold be faster but increase RAM requirements.
# We have used values between 10k and 100k.
# Providing it with --batchSize hard-sets $batchSize, could be useful if you lack RAM.
# Without --batchSize we start with a low value and use an adaptive strategy
my $batchSize;

# help: if true just print $USAGE and exit
my $help = '';


my $USAGE = "\nParse on STDIN a fully annotated TSV file as produced by steps 1-5 of this secondaryAnalysis pipeline; create in outDir one gzipped TSV file per cohort.\n
Arguments [defaults] (all can be abbreviated to shortest unambiguous prefixes):
--samples string : samples metadata xlsx file, with path
--pathologies string [optional] : pathologies metadata xlsx file, with path
--candidateGenes string [optional] : comma-separated list of xlsx files holding known candidate genes, with paths
--outdir string : subdir where resulting cohort files will be created, must not pre-exist
--tmpdir string : subdir where tmp files will be created (on a RAMDISK if possible), must not pre-exist and will be removed after execution
--jobs [$jobs] : number of parallel jobs=threads to run
--batchSize [adaptive] : size of each batch, lower decreases RAM requirements and performance,
defaults to an optimized adaptive strategy, you shouldn\'t need to specify this except
if you are running out of RAM (suggested reasonable values: between 10000 and 100000)
--help : print this USAGE";

GetOptions ("samples=s" => \$samplesFile,
"pathologies=s" => \$pathologies,
"candidateGenes=s" => \$candidatesFiles,
"outdir=s" => \$outDir,
"tmpdir=s" => \$tmpDir,
"jobs=i" => \$jobs,
"batchSize=i" => \$batchSize,
"help" => \$help)
or die("E $0: Error in command line arguments\n$USAGE\n");

# make sure required options were provided and sanity check them
($help) && die "$USAGE\n\n";

($samplesFile) || die "E $0: you must provide a samples file\n";
(-f $samplesFile) || die "E $0: the supplied samples file doesn't exist\n";

($outDir) || die "E $0: you must provide an outDir\n";
(-e $outDir) &&
die "E $0: found argument $outDir but it already exists, remove it or choose another name.\n";
mkdir($outDir) || die "E $0: cannot mkdir outDir $outDir\n";

($tmpDir) || die "E $0: you must provide a tmpDir\n";
(-e $tmpDir) &&
die "E $0: found argument $tmpDir but it already exists, remove it or choose another name.\n";
mkdir($tmpDir) || die "E $0: cannot mkdir tmpDir $tmpDir\n";

if ($jobs <= 2) {
  #  need one thread for eatTmpFiles and at least one worker thread
  warn "W $0: you set jobs=$jobs but we need at least 2 jobs, setting jobs=2 and proceeding\n";
  $jobs = 2;
}

if ($batchSize) {
  # disable adaptive strategy
  $batchSizeAdaptive = 0;
}
else {
  # default inital value
  $batchSize = 20000;
}

my $now = strftime("%F %T", localtime);
warn "I $now: $0 - starting to run\n";


#########################################################
# parse all provided metadata files

# %knownCandidateGenes: key==$gene, value is a comma-separated list
# of "$patho:$score" pairs
my %knownCandidateGenes;

# %knownCandidatesSeen for sanity-checking known candidate and causal genes:
# any gene name that is never seen will be reported to stderr (probably a
# typo needs fixing).
my %knownCandidatesSeen;

{
  # $parseCandidateGenes actually returns a hashref, key==$cohort, value is
  # a hashref whose keys are gene names and values are the "Confidence scores"
  my $knownCandsR;
  if ($pathologies) {
    $knownCandsR = &parseCandidateGenes($candidatesFiles, $samplesFile, $pathologies);
  }
  else {
    $knownCandsR = &parseCandidateGenes($candidatesFiles, $samplesFile);
  }

  foreach my $c (keys(%$knownCandsR)) {
    foreach my $gene (keys(%{$knownCandsR->{$c}})) {
      my $score = $knownCandsR->{$c}->{$gene};
      if ($knownCandidateGenes{$gene}) {
        $knownCandidateGenes{$gene} .= ",$c:$score";
      }
      else {
        $knownCandidateGenes{$gene} = "$c:$score";
      }
      $knownCandidatesSeen{$gene} = 0;
    }
  }
}


# If $pathologies was provided, populate $compatibleR
# $compatibleR: hashref, key is a cohort name, value is a hashref
# with keys == cohorts that are compatible with this cohort, value==1
my $compatibleR;
if ($pathologies) {
  (-f $pathologies) || die "E $0: the supplied pathologies file $pathologies doesn't exist\n";
  $compatibleR = &parsePathologies($pathologies);
}
# else $compatibleR stays undef

# parse useful info from samples metadata file:
# hashref, key==sample id, value is the $cohort this sample belongs to (ie pathologyID)
my $sample2cohortR;
# hashref, causal gene, key==sample id, value == HGNC gene name
my $sample2causalR;

{
  my @parsed;
  if ($pathologies) {
    @parsed = &parseSamples($samplesFile, $pathologies);
  }
  else {
    @parsed = &parseSamples($samplesFile);
  }
  $sample2cohortR = $parsed[0];
  $sample2causalR = $parsed[3];
}

# cohort names, sorted and non-redundant
my @cohorts;
{
  my %seen;
  foreach my $c (values (%$sample2cohortR)) {
    $seen{$c} = 1;
  }
  @cohorts = sort(keys(%seen));
}

#########################################################

# array of filehandles open for writing, one for each cohort, same indexes as @cohorts
my @outFHs;
foreach my $cohorti (0..$#cohorts) {
  # sanity check (eg spaces in a cohort name break things)
  ($cohorts[$cohorti] =~ /^\w+$/) || die "E $0: cohort names must be alphanum only\n";
  my $outFile = "$outDir/$cohorts[$cohorti].csv.gz";
  open (my $FH, "| gzip -c > $outFile") || die "E $0: cannot gzip-open $outFile for writing";
  $outFHs[$cohorti] = $FH ;
}

#########################################################
# headers

my $header = <STDIN>;
chomp($header);
my @headers = split(/\t/, $header);

# useful columns from infile: SYMBOL and genotypes
my $symbolCol;
# key is one of "HV","HET","OTHER","HR", value is the column index in infile
my %genoCols;
foreach my $i (0..$#headers) {
  ($headers[$i] eq "SYMBOL") && ($symbolCol = $i);
  foreach my $geno ("HV","HET","OTHER","HR") {
    ($headers[$i] eq $geno) && ($genoCols{$geno} = $i);
  }
}
($symbolCol) || die "E $0: could not find SYMBOL in headers\n";
foreach my $geno ("HV","HET","OTHER","HR") {
  ($genoCols{$geno}) || die "E $0: cound not find $geno in headers\n";
}

# There are 3 Interactome headers for each patholgoy/cohort
# - COHORT-INTERACTORS_COUNT
# - COHORT-INTERACTORS
# - COHORT-INTERACTORS_PVALUE
# Initializng an hash to store cohort name
# and thier corresponding column indices in infile
# Key -> COHORT name; Value -> array reference of column indices
# This hash is later used for keeping
# headers or fields that match the cohort of interest
my %cohortInteractome;

foreach my $i (0..$#headers) {
  # storing the Interactome col in array
  my @Interactomecoli;
  # Matching Interactome headers
  if ($headers[$i] =~ /^\w+-INTERACTORS_COUNT$|^\w+-INTERACTORS$|^\w+-INTERACTORS_PVALUE$/) {
    # Getting the cohort name from the Interactome header
    # In each Interactome header, the cohort name
    # is separated by an '-', we split at the '-'
    # This returns a list with cohort name as the first item
    my @splitInteractomeheader = split('-', $headers[$i]);
	# Checking if key (COHORT) exists in the hash
	# If it exists, then we get the value
	# append the new col index to this and store it in an array
	# Referrence the array to the hash
    if (exists $cohortInteractome{$splitInteractomeheader[0]}){
      my $newiFound = $i;
      @Interactomecoli = @{($cohortInteractome{$splitInteractomeheader[0]})};
      push (@Interactomecoli, $newiFound);
      $cohortInteractome{$splitInteractomeheader[0]} = \@Interactomecoli;
    }
	# If the key is not present, we store the key and reference
	# it to the array (containing a single index)
    else {
      my @ifound = $i;
      $cohortInteractome{$splitInteractomeheader[0]} = \@ifound;
    }
  }
}

# print new headers
foreach my $cohorti (0..$#cohorts) {

  # hash to store col indices of Interactome headers
  # that match the current cohort
  # key -> Col Index; Value = 1 
  my %keepIntcoli;

  # hash to store col indices of Interactome headers
  # that DO NOT match the current cohort
  # key -> Col Index; Value = 1 
  my %skipIntcoli;

  foreach my $Intcohort (keys %cohortInteractome) {
	  # If the key (cohort) in the hash matches the 
	  # current cohort, then grab the Interactome 
	  # col indices for the current cohort
    if ($Intcohort eq $cohorts[$cohorti]) {
      foreach my $cohortcoli(@{$cohortInteractome{$cohorts[$cohorti]}}) {
        $keepIntcoli{$cohortcoli} = 1;
      }
    }  
    else {
      # Storing the Interactome col indices of cohorts 
      # that do not  match the current cohort
      foreach my $unwantedcoli(@{$cohortInteractome{$Intcohort}}){
        $skipIntcoli{$unwantedcoli} = 1;
      }
    }
  }

  # we always want to keep the first column (chr:coord) and
  # this simplifies things (no \t)
  my $toPrint = "$headers[0]";
  foreach my $i (1..$#headers) {
    if ($i == $symbolCol) {
      $toPrint .= "\t$headers[$i]";
      # KNOWN_CANDIDATE_GENE and COUNTs go right after SYMBOL
      $toPrint .= "\tKNOWN_CANDIDATE_GENE";
      foreach my $group ($cohorts[$cohorti], $cohorts[$cohorti]."_OTHERCAUSE",
      "COMPAT", "NEGCTRL") {
        foreach my $geno ("HV", "HET") {
          $toPrint .= "\tCOUNT_$group"."_$geno";
        }
      }
      # OTHERGENO and HR get a single count for all cohorts
      $toPrint .= "\tCOUNT_OTHERGENO";
      $toPrint .= "\tCOUNT_HR";
    }

    # Print Interactome headers for the current cohort
    elsif (exists $keepIntcoli{$i}) {
      # Since extractCohorts.pl produces seperate files
      # for each cohort, we need not print the cohort name
      # again in the Interactome header
      # so, we remove the cohort name
      # keeping the remaining header data 
      # (Ex: COHORT-INTERACTORS_COUNT would be printed
      # as INTERACTORS_COUNT)
      my @Intheader = split('-', $headers[$i]);
      $toPrint .= "\t$Intheader[1]";
    }

    elsif (exists $skipIntcoli{$i}) {
      #NOOP => skip Interactome headers that do match current cohort
    }

    elsif ($i == $genoCols{"HV"}) {
      # HV gets replaced by the new cohort-genotype categories
      foreach my $group ($cohorts[$cohorti], $cohorts[$cohorti]."_OTHERCAUSE",
      "COMPAT", "NEGCTRL") {
        foreach my $geno ("HV", "HET") {
          $toPrint .= "\t$group"."_$geno";
        }
      }
      # OTHERGENOs go in a single column for all cohorts, HRs are not listed
      $toPrint .= "\tOTHERGENO";
    }
    elsif (($i == $genoCols{"HET"}) || ($i == $genoCols{"OTHER"}) || ($i == $genoCols{"HR"})) {
      # NOOP, all sample lists taken care of above
    }
    else {
      # all other columns are kept as-is
      $toPrint .= "\t$headers[$i]";
    }
  }
  print { $outFHs[$cohorti] } "$toPrint\n";
  # flush filehandle before starting our eatTmpFiles job
  $outFHs[$cohorti]->flush();
}

#########################################################
# Parse data lines in batches of $batchSize lines, in parallel

# create fork manager
my $pm = new Parallel::ForkManager($jobs);

# need a tmp file for listing the known candidates
my $tmpFileCandidatesSeen = "$tmpDir/allCandidates.seen";
open(my $knownCandidatesSeenFH, "> $tmpFileCandidatesSeen") ||
die "E $0: cannot open tmpFileCandidatesSeen $tmpFileCandidatesSeen for writing\n";
# spawn a child process that waits for workers to finish producing batches,
# and prints the tmpfiles to @outFHs in correct order, cleaning up behind
# itself.
# Also prints seen candidate genes to $knownCandidatesSeenFH.
if (! $pm->start) {
  &eatTmpFiles($tmpDir,\@cohorts,\@outFHs,$knownCandidatesSeenFH);
  $pm->finish;
}


# boolean flag, true iff current batch is the last
my $lastBatch = 0;
# number of the current batch
my $batchNum = 0;
# timestamp for batchSizeAdaptive strategy
my $timestampAdaptive = time();

while (!$lastBatch) {
  $batchNum++;
  if (($batchSizeAdaptive) && ($batchNum % ($jobs-1) == 0) && ($batchNum >= $jobs)) {
    # jobs-1 because we want #workerThreads, excluding the eatTmpFiles job
    # $batchNum >= $jobs so we don't adjust on first batch of workers
    my $newTime = time();
    my $elapsed = $newTime - $timestampAdaptive;
    if ($elapsed < $batchTimeLow) {
      # increase batchSize by factor (1.2 * $btLow / $elapsed)
      $batchSize = int(1.2 * $batchSize * $batchTimeLow / $elapsed);
      $now = strftime("%F %T", localtime);
      warn "I $now: $0 - batchNum=$batchNum, adjusting batchSize up to $batchSize\n";
    }
    elsif ($elapsed > $batchTimeHigh) {
      # decrease batchSize by factor $btHigh / (1.2 * $elapsed)
      $batchSize = int($batchSize * $batchTimeHigh / $elapsed / 1.2);
      $now = strftime("%F %T", localtime);
      warn "I $now: $0 - batchNum=$batchNum, adjusting batchSize down to $batchSize\n";
    }
    $timestampAdaptive = $newTime;
  }

  my @lines = ();
  foreach my $i (1..$batchSize) {
    if (my $line = <STDIN>) {
      chomp($line);
      push(@lines,$line);
    }
    else {
      # no more lines
      $lastBatch = 1;
      last;
    }
  }

  # let worker threads take it from there
  $pm->start && next;
  # NOTE: IF YOU CHANGE the tmp filenames below ($tmpOut, $tmpSeenFile, $tmpOutFlag),
  # you MUST EDIT &eatTmpFiles()

  # create tmp output filehandles for this batch
  my @tmpOutFHs = ();
  foreach my $i (0..$#cohorts) {
    my $tmpOut = "$tmpDir/$batchNum.$cohorts[$i].tsv";
    open(my $outFH, "> $tmpOut") || die "E $0: cannot open $tmpOut for writing\n";
    push(@tmpOutFHs, $outFH);
  }
  # create tmp output filehandle for candidatesSeen
  my $tmpSeenFile = "$tmpDir/$batchNum.seen";
  open(my $tmpSeenFH, "> $tmpSeenFile") || die "E $0: cannot open $tmpSeenFile for writing\n";

  # process this batch
  &processBatch(\@lines,\%knownCandidateGenes,$sample2cohortR,\@cohorts,
  $sample2causalR,$compatibleR,$symbolCol,\%genoCols,\@tmpOutFHs,$tmpSeenFH);

  # done, close tmp FHs and create flag-file
  foreach my $outFH (@tmpOutFHs,$tmpSeenFH) {
    close($outFH) || die "E $0: cannot close tmp outFH $outFH\n";
  }
  my $tmpOutFlag = "$tmpDir/$batchNum.done";
  open(OUTFLAG, "> $tmpOutFlag") || die "E $0: cannot open flagfile $tmpOutFlag for writing\n";
  print OUTFLAG "$batchNum\n";
  close(OUTFLAG);
  $pm->finish;
}

# some children are still processing batches, but we know the last
# batchNum that will ever exist, tell &eatTmpFiles() so it can exit
# (of course if you change $tmpOutLast you have to edit &eatTmpFiles)
my $tmpOutLast = "$tmpDir/lastBatch";
open(OUTLAST, "> $tmpOutLast") || die "E $0: cannot open tmp-last-file $tmpOutLast for writing\n";
print OUTLAST "$batchNum\n";
close OUTLAST;

$pm->wait_all_children;

foreach my $fh (@outFHs) {
  close($fh);
}
close($knownCandidatesSeenFH);

open(IN, "$tmpFileCandidatesSeen") ||
die "E $0: cannot open tmpFileCandidatesSeen $tmpFileCandidatesSeen for reading";
while (my $gene = <IN>) {
  chomp($gene);
  $knownCandidatesSeen{$gene} = 1;
}
close(IN);
(unlink($tmpFileCandidatesSeen) == 1) ||
die "E $0: cannot unlink tmpFileCandidatesSeen $tmpFileCandidatesSeen: $!\n";
foreach my $gene (keys(%knownCandidatesSeen)) {
<<<<<<< HEAD
  ($knownCandidatesSeen{$gene}) ||
  warn "W $0: \"known candidate/causal gene\" $gene was never seen! typo in samples or candidateGenes xlsx files?\n";
=======
    ($knownCandidatesSeen{$gene}) ||
	warn "W $0: \"known candidate/causal gene\" $gene for ".$knownCandidateGenes{$gene}.
	" was never seen! typo in samples or candidateGenes xlsx files?\n";
>>>>>>> 35b4e776
}

$now = strftime("%F %T", localtime);
rmdir($tmpDir) ||
die "E $now: $0 - all done but cannot rmdir tmpDir $tmpDir, why? $!\n";
warn "I $now: $0 - ALL DONE, completed successfully!\n";



#############################################
## subs

# process a batch of lines
# args:
# - ref to array of chomped lines
# - ref to %knownCandidateGenes
# - refs to %sample2cohort, to @cohorts, and to %sample2causal
# - ref to %compatible
# - $symbolCol, the column index of the SYMBOL column (in data lines)
# - ref to %genoCols whose keys are "HV","HET,"OTHER","HR" and values are the
#   corresponding columns (in data lines)
# - $tmpOutFilesR, ref to array of filehandles open for writing, one for each cohort,
#   same indexes as @cohorts
# - $tmpSeen, a filehandle open for writing, we will print one line per different
#   candidate gene seen in this batch of lines
sub processBatch {
<<<<<<< HEAD
  (@_ == 10) || die "E $0: processBatch needs 10 args\n";
  my ($linesR,$knownCandidateGenesR,$sample2cohortR,$cohortsR,$sample2causalR,
  $compatibleR,$symbolCol,$genoColsR,$tmpOutFilesR,$tmpSeen) = @_;

  # key == known candidate gene seen in this batch of lines, value==1
  my %candidatesSeen = ();

  foreach my $line (@$linesR) {
    my @fields = split(/\t/, $line, -1) ;

    # $symbol doesn't depend on cohorts
    my $symbol = $fields[$symbolCol];

    # we can immediately mark $symbol as seen if it's a candidate gene for any cohort
    ($knownCandidateGenesR->{$symbol}) && ($candidatesSeen{$symbol} = 1);

    # array of references (to sampleList arrays), one per cohort, same order
    # as in $cohortsR:
    # each element of @cohort2samplelists is a ref to a sampleLists array, ie
    # for each $cohort we build an array of 8 lists of samples (from the HV and
    # HET columns), in the following order and as defined at the top of this file:
    # $cohort_HV, $cohort_HET, $cohort_OTHERCAUSE_HV, $cohort_OTHERCAUSE_HET,
    # COMPAT_HV, COMPAT_HET, NEGCTRL_HV, NEGCTRL_HET
    # Each "list of samples" is actually a "genoData", ie it could look like:
    # 0/1~sample0112[39:0.95],sample0129[43:1.00]
    # If there is no sample in the category the array element remains empty.
    my @cohort2sampleLists;

    # similary for each cohort store a ref to an array of 8 COUNTs corresponding
    # to the sampleLists
    my @cohort2SLcounts;

    # initialize both arrays with refs to arrays holding empty strings / zeroes
    foreach my $cohorti (0..$#$cohortsR) {
      $cohort2sampleLists[$cohorti] = ["","","","","","","",""];
      $cohort2SLcounts[$cohorti] = [0,0,0,0,0,0,0,0];
    }

    # parse the HV and HET data fields and fill @cohort2samplelists,
    # @genoNames MUST BE in same order as in @cohort2sampleLists
    my @genoNames = ("HV","HET");
    foreach my $gni (0..$#genoNames) {
      my $genoData = $fields[$genoColsR->{$genoNames[$gni]}];
      # skip if no sample has this genotype
      ($genoData) || next;
      # sanity: at most one genotype (except for OTHER column)
      ($genoData =~ /\|/) &&
      die "E $0: more than one genotype for geno $genoNames[$gni], impossible. Line:\n$line\n";
      ($genoData =~ /^(\d+\/\d+)~([^~\|]+)$/) ||
      die "E $0: cannot parse GENOS data $genoData in line:\n$line\n";
      # $geno is the genotype (eg 1/1 or 0/2)
      my $geno = $1;
      my @samples = split(/,/,$2);
      foreach my $sample (@samples) {
        my $sampleID = $sample;
        # remove trailing [DP:AF] if it's there (allowing AF > 1 for Strelka bug)
        $sampleID =~ s/\[\d+:\d+\.\d\d\]$//;
        # sanity check
        (defined $sample2cohortR->{$sampleID}) ||
        die "E $0: sampleID $sampleID doesn't exist, sample was $sample\n";

        foreach my $cohorti (0..$#$cohortsR) {
          my $cohort = $cohortsR->[$cohorti];
          if ($sample2cohortR->{$sampleID} eq $cohort) {
            # $sample belongs to $cohort
            if ((! defined $sample2causalR->{$sampleID}) || ($sample2causalR->{$sampleID} eq $symbol)) {
              # sample has no causal gene or it's the current gene: add to $cohort_HV or HET
              if ($cohort2sampleLists[$cohorti]->[$gni]) {
                $cohort2sampleLists[$cohorti]->[$gni] .= ",$sample";
              }
              else {
                $cohort2sampleLists[$cohorti]->[$gni] = "$geno~$sample";
              }
              $cohort2SLcounts[$cohorti]->[$gni]++;
            }
            else {
              # sample has a causal variant in another gene: OTHERCAUSE is at index 2+$gni
              if ($cohort2sampleLists[$cohorti]->[2+$gni]) {
                $cohort2sampleLists[$cohorti]->[2+$gni] .= ",$sample";
              }
              else {
                $cohort2sampleLists[$cohorti]->[2+$gni] = "$geno~$sample";
              }
              $cohort2SLcounts[$cohorti]->[2+$gni]++;
            }
          }
          elsif (defined $compatibleR->{$sample2cohortR->{$sampleID}}->{$cohort}) {
            # $sample belongs to a cohort compatible with $cohort, store at index 4+$gni
            if ($cohort2sampleLists[$cohorti]->[4+$gni]) {
              $cohort2sampleLists[$cohorti]->[4+$gni] .= ",$sample";
            }
            else {
              $cohort2sampleLists[$cohorti]->[4+$gni] = "$geno~$sample";
            }
            $cohort2SLcounts[$cohorti]->[4+$gni]++;
          }
          else {
            # $sample belongs to another cohort, use as NEGCTRL ie index 6+$gni
            if ($cohort2sampleLists[$cohorti]->[6+$gni]) {
              $cohort2sampleLists[$cohorti]->[6+$gni] .= ",$sample";
            }
            else {
              $cohort2sampleLists[$cohorti]->[6+$gni] = "$geno~$sample";
            }
            $cohort2SLcounts[$cohorti]->[6+$gni]++;
          }
        }
      }
    }

    # OTHERGENO is the same for every $cohort, it's simply copied:
    my $otherGeno = $fields[$genoColsR->{"OTHER"}];
    # COUNT the otherGeno samples: set to zero if empty, otherwise
    # we have |-separated lists of different genotypes and each
    # of these is a  ,-separated lists of samples... therefore every
    # sample is followed by , or | except the last sample
    my $otherGenoCount = 0;
    if ($otherGeno) {
      my @otherGenoCount = ($otherGeno =~ /[,|]/g);
      $otherGenoCount = 1 + scalar(@otherGenoCount);
    }

    # COUNT_HR is also the same for every cohort, use the same method
    my $hrCount = 0;
    if ($fields[$genoColsR->{"HR"}]) {
      my @hrCount = ($fields[$genoColsR->{"HR"}] =~ /[,|]/g);
      $hrCount = 1 + scalar(@hrCount);
=======
    (@_ == 10) || die "E $0: processBatch needs 10 args\n";
    my ($linesR,$knownCandidateGenesR,$sample2cohortR,$cohortsR,$sample2causalR,
	$compatibleR,$symbolCol,$genoColsR,$tmpOutFilesR,$tmpSeen) = @_;

    # key == known candidate gene seen in this batch of lines, value==1
    my %candidatesSeen = ();

    foreach my $line (@$linesR) {
	my @fields = split(/\t/, $line, -1) ;

	# $symbol doesn't depend on cohorts
	my $symbol = $fields[$symbolCol];

	# we can immediately mark $symbol as seen if it's a candidate gene for any cohort
	($knownCandidateGenesR->{$symbol}) && ($candidatesSeen{$symbol} = 1);
    	
	# array of references (to sampleList arrays), one per cohort, same order
	# as in $cohortsR:
	# each element of @cohort2samplelists is a ref to a sampleLists array, ie
	# for each $cohort we build an array of 8 lists of samples (from the HV and
	# HET columns), in the following order and as defined at the top of this file:
	# $cohort_HV, $cohort_HET, $cohort_OTHERCAUSE_HV, $cohort_OTHERCAUSE_HET,
	# COMPAT_HV, COMPAT_HET, NEGCTRL_HV, NEGCTRL_HET
	# Each "list of samples" is actually a "genoData", ie it could look like:
	# 0/1~sample0112[39:0.95],sample0129[43:1.00]
	# If there is no sample in the category the array element remains empty.
	my @cohort2sampleLists;

	# similary for each cohort store a ref to an array of 8 COUNTs corresponding
	# to the sampleLists
	my @cohort2SLcounts;

	# initialize both arrays with refs to arrays holding empty strings / zeroes
	foreach my $cohorti (0..$#$cohortsR) {
	    $cohort2sampleLists[$cohorti] = ["","","","","","","",""];
	    $cohort2SLcounts[$cohorti] = [0,0,0,0,0,0,0,0];
	}
	
	# parse the HV and HET data fields and fill @cohort2samplelists,
	# @genoNames MUST BE in same order as in @cohort2sampleLists
	my @genoNames = ("HV","HET");
	foreach my $gni (0..$#genoNames) {
	    my $genoData = $fields[$genoColsR->{$genoNames[$gni]}];
	    # skip if no sample has this genotype
	    ($genoData) || next;
	    # sanity: at most one genotype (except for OTHER column)
	    ($genoData =~ /\|/) &&
		die "E $0: more than one genotype for geno $genoNames[$gni], impossible. Line:\n$line\n";
	    ($genoData =~ /^(\d+\/\d+)~([^~\|]+)$/) ||
		die "E $0: cannot parse GENOS data $genoData in line:\n$line\n";
	    # $geno is the genotype (eg 1/1 or 0/2)
	    my $geno = $1;
	    my @samples = split(/,/,$2);
	    foreach my $sample (@samples) {
		my $sampleID = $sample;
		# remove trailing [DP:AF] / [BF:RR] if it's there (allowing AF > 1 for Strelka bug)
		$sampleID =~ s/\[\d+:\d+\.\d\d?\]$//;
		# sanity check
		(defined $sample2cohortR->{$sampleID}) ||
		    die "E $0: sampleID $sampleID doesn't exist, sample was $sample\n";

		foreach my $cohorti (0..$#$cohortsR) {
		    my $cohort = $cohortsR->[$cohorti];
		    if ($sample2cohortR->{$sampleID} eq $cohort) {
			# $sample belongs to $cohort
			if ((! defined $sample2causalR->{$sampleID}) || ($sample2causalR->{$sampleID} eq $symbol)) {
			    # sample has no causal gene or it's the current gene: add to $cohort_HV or HET
			    if ($cohort2sampleLists[$cohorti]->[$gni]) {
				$cohort2sampleLists[$cohorti]->[$gni] .= ",$sample";
			    }
			    else {
				$cohort2sampleLists[$cohorti]->[$gni] = "$geno~$sample";
			    }
			    $cohort2SLcounts[$cohorti]->[$gni]++;
			}
			else {
			    # sample has a causal variant in another gene: OTHERCAUSE is at index 2+$gni
			    if ($cohort2sampleLists[$cohorti]->[2+$gni]) {
				$cohort2sampleLists[$cohorti]->[2+$gni] .= ",$sample";
			    }
			    else {
				$cohort2sampleLists[$cohorti]->[2+$gni] = "$geno~$sample";
			    }
			    $cohort2SLcounts[$cohorti]->[2+$gni]++;
			}
		    }
		    elsif (defined $compatibleR->{$sample2cohortR->{$sampleID}}->{$cohort}) {
			# $sample belongs to a cohort compatible with $cohort, store at index 4+$gni
			if ($cohort2sampleLists[$cohorti]->[4+$gni]) {
			    $cohort2sampleLists[$cohorti]->[4+$gni] .= ",$sample";
			}
			else {
			    $cohort2sampleLists[$cohorti]->[4+$gni] = "$geno~$sample";
			}
			$cohort2SLcounts[$cohorti]->[4+$gni]++;
		    }
		    else {
			# $sample belongs to another cohort, use as NEGCTRL ie index 6+$gni
			if ($cohort2sampleLists[$cohorti]->[6+$gni]) {
			    $cohort2sampleLists[$cohorti]->[6+$gni] .= ",$sample";
			}
			else {
			    $cohort2sampleLists[$cohorti]->[6+$gni] = "$geno~$sample";
			}
			$cohort2SLcounts[$cohorti]->[6+$gni]++;
		    }
		}
	    }
	}

	# OTHERGENO is the same for every $cohort, it's simply copied:
	my $otherGeno = $fields[$genoColsR->{"OTHER"}];
	# COUNT the otherGeno samples: set to zero if empty, otherwise 
	# we have |-separated lists of different genotypes and each
	# of these is a  ,-separated lists of samples... therefore every
	# sample is followed by , or | except the last sample
	my $otherGenoCount = 0;
	if ($otherGeno) {
	    my @otherGenoCount = ($otherGeno =~ /[,|]/g);
	    $otherGenoCount = 1 + scalar(@otherGenoCount);
	}

	# COUNT_HR is also the same for every cohort, use the same method
	my $hrCount = 0;
	if ($fields[$genoColsR->{"HR"}]) {
	    my @hrCount = ($fields[$genoColsR->{"HR"}] =~ /[,|]/g);
	    $hrCount = 1 + scalar(@hrCount);
	}

  	# OK, now print stuff for every cohort that has at least one sample in
	# $cohort_HV or $cohort_HET or $cohort_OTHERCAUSE_*
	foreach my $cohorti (0..$#$cohortsR) {
	    my $cohort = $cohortsR->[$cohorti];

	    # skip if no HV or HET sample (possibly with other known causal variant)
	    # in this cohort
	    ($cohort2SLcounts[$cohorti]->[0] > 0) || ($cohort2SLcounts[$cohorti]->[1] > 0) ||
		($cohort2SLcounts[$cohorti]->[2] > 0) || ($cohort2SLcounts[$cohorti]->[3] > 0) || next;

	    # OK we have some data to print for $cohort
	    # always keep first field 
	    my $toPrint = "$fields[0]";
	    foreach my $i (1..$#fields) {
		if ($i == $symbolCol) {
		    # prepend apostrophe-space to gene names to avoid excel corrupting everything
		    $toPrint .= "\t\' $fields[$i]\t";

		    # KNOWN_CAND column:
		    if ($knownCandidateGenesR->{$fields[$i]}) {
			$toPrint .= $knownCandidateGenesR->{$fields[$i]};
		    }
		    # else: not a known candidate for any patho, leave empty
		    
		    # print all cohort-specific COUNTs
		    $toPrint .= "\t".join("\t",@{$cohort2SLcounts[$cohorti]});
		    # also print OTHERGENO and HR counts
		    $toPrint .= "\t$otherGenoCount\t$hrCount";
		}
		elsif ($i == $genoColsR->{"HV"}) {
		    # HV -> print all 8 sampleLists followed by OTHERGENO column
		    $toPrint .= "\t".join("\t",@{$cohort2sampleLists[$cohorti]});
		    $toPrint .= "\t$otherGeno";
		}
		elsif (($i == $genoColsR->{"HET"}) || ($i == $genoColsR->{"OTHER"}) ||
		       ($i == $genoColsR->{"HR"})) {
		    # NOOP: skip these columns
		}
		else {
		    # print other columns as-is
		    $toPrint .= "\t$fields[$i]";
		}
	    }
	    print { $tmpOutFilesR->[$cohorti] } "$toPrint\n";
	}
>>>>>>> 35b4e776
    }

    # OK, now print stuff for every cohort that has at least one sample in
    # $cohort_HV or $cohort_HET or $cohort_OTHERCAUSE_*
    foreach my $cohorti (0..$#$cohortsR) {
      my $cohort = $cohortsR->[$cohorti];

      # hash to store col indices of Interactome fields
      # that match the current cohort
      # key -> Col Index; Value = 1 
      my %keepIntcoli;

      # hash to store col indices of Interactome fields
      # that DO NOT match the current cohort
      # key -> Col Index; Value = 1 
      my %skipIntcoli;

      foreach my $Intcohort (keys %cohortInteractome) {
        # If the key (cohort) in the hash matches the 
        # current cohort, then grab the Interactome 
        # col indices for the current cohort
        if ($Intcohort eq $cohort) {
          foreach my $cohortcoli(@{$cohortInteractome{$cohort}}) {
            $keepIntcoli{$cohortcoli} = 1;
          }
        }  
        else {
          # Storing the Interactome col indices of cohorts 
          # that do not  match the current cohort
          foreach my $unwantedcoli(@{$cohortInteractome{$Intcohort}}){
            $skipIntcoli{$unwantedcoli} = 1;
          }
        }
      }
	  
      # skip if no HV or HET sample (possibly with other known causal variant)
      # in this cohort
      ($cohort2SLcounts[$cohorti]->[0] > 0) || ($cohort2SLcounts[$cohorti]->[1] > 0) ||
      ($cohort2SLcounts[$cohorti]->[2] > 0) || ($cohort2SLcounts[$cohorti]->[3] > 0) || next;

      # OK we have some data to print for $cohort
      # always keep first field
      my $toPrint = "$fields[0]";
      foreach my $i (1..$#fields) {
        if ($i == $symbolCol) {
          # prepend apostrophe-space to gene names to avoid excel corrupting everything
          $toPrint .= "\t\' $fields[$i]\t";

          # KNOWN_CAND column:
          if ($knownCandidateGenesR->{$fields[$i]}) {
            $toPrint .= $knownCandidateGenesR->{$fields[$i]};
          }
          # else: not a known candidate for any patho, leave empty

          # print all cohort-specific COUNTs
          $toPrint .= "\t".join("\t",@{$cohort2SLcounts[$cohorti]});
          # also print OTHERGENO and HR counts
          $toPrint .= "\t$otherGenoCount\t$hrCount";
        }

        # Print Interactome fields for the current cohort
        elsif (exists $keepIntcoli{$i}) {
          $toPrint .= "\t$fields[$i]";
          }

        elsif (exists $skipIntcoli{$i}) {
          #NOOP => skip Interactome fields that do match current cohort
        }

        elsif ($i == $genoColsR->{"HV"}) {
          # HV -> print all 8 sampleLists followed by OTHERGENO column
          $toPrint .= "\t".join("\t",@{$cohort2sampleLists[$cohorti]});
          $toPrint .= "\t$otherGeno";
        }
        elsif (($i == $genoColsR->{"HET"}) || ($i == $genoColsR->{"OTHER"}) ||
        ($i == $genoColsR->{"HR"})) {
          # NOOP: skip these columns
        }
        else {
          # print other columns as-is
          $toPrint .= "\t$fields[$i]";
        }
      }
      print { $tmpOutFilesR->[$cohorti] } "$toPrint\n";
    }
  }

  # done with this batch, print any seen candidate genes to $tmpSeen
  foreach my $gene (keys(%candidatesSeen)) {
    print $tmpSeen "$gene\n";
  }
}


###############
# this function waits for flagfiles to be created and "eats" the
# corresponding tmpFiles in order, starting at 1.
# "eating" means print lines to the relevant $outFH or to $knownCandidatesSeenFH
# and remove the tmpfiles.
# we also watch for $tmpOutLast, a file that will tell us
# the last batch number to wait for
sub eatTmpFiles {
  (@_ == 4) || die "E $0: eatTmpFiles needs 4 args.\n";
  my ($tmpDir,$cohortsR,$outFHsR,$knownCandidatesSeenFH) = @_;

  # NOTE: all tmp filenames (eg $tmpOutLast) are hard-coded here and
  # MUST MATCH those created by the worker threads.

  # when created, $tmpOutLast will contain the number of the last batch
  my $tmpOutLast = "$tmpDir/lastBatch";
  # $lastBatch remains undefined until we read it from $tmpOutLast
  my $lastBatch;

  # next batch to eat
  my $nextBatch = 1;

  while(1) {
    my $tmpSeenFile = "$tmpDir/$nextBatch.seen";
    my $tmpOutFlag = "$tmpDir/$nextBatch.done";

    if (-e $tmpOutFlag) {
      # next batch of tmp files are ready
      foreach my $i (0..$#$cohortsR) {
        my $tmpFile = "$tmpDir/$nextBatch.$cohortsR->[$i].tsv";
        open (IN, $tmpFile) ||
        die "E $0: in eatTmpFiles, flagfile $tmpOutFlag exists but cant read tmpFile $tmpFile: $!\n";
        while(<IN>) {
          print {$outFHsR->[$i]} $_;
        }
        close(IN);
        (unlink($tmpFile) == 1) ||
        die "E $0: in eatTmpFiles, done with tmpFile $tmpFile but cannot unlink it: $!\n";
      }
      open(IN, $tmpSeenFile) ||
      die "E $0: in eatTmpFiles, cannot open tmpSeenFile $tmpSeenFile: $!\n";
      while(<IN>) {
        print $knownCandidatesSeenFH $_;
      }
      (unlink($tmpSeenFile,$tmpOutFlag) == 2) ||
      die "E $0: in eatTmpFiles, done with files for batch $nextBatch but cannot unlink (both of) tmpSeen / tmpOutFlag: $!\n";

      my $now = strftime("%F %T", localtime);
      # progress log: one INFO message every 10 batches
      ($nextBatch % 10) || warn("I $now: $0 - done processing batch $nextBatch\n");
      $nextBatch++;
      next;
    }

    elsif (-e $tmpOutLast) {
      open (IN, $tmpOutLast) ||
      die "E $0: in eatTmpFiles, cannot open tmpOutLast $tmpOutLast although it exists: $!\n";
      $lastBatch = <IN>;
      chomp($lastBatch);
      close(IN);
      unlink($tmpOutLast) ||
      die "E $0: in eatTmpFiles, cannot unlink tmpOutLast $tmpOutLast: $!\n";
      next;
    }

    elsif ((defined $lastBatch) && ($lastBatch < $nextBatch)) {
      # all done, return so this process can finish
      return();
    }

    else {
      # wait a few seconds before looking again
      sleep(10);
      next;
    }
  }
}<|MERGE_RESOLUTION|>--- conflicted
+++ resolved
@@ -509,14 +509,9 @@
 (unlink($tmpFileCandidatesSeen) == 1) ||
 die "E $0: cannot unlink tmpFileCandidatesSeen $tmpFileCandidatesSeen: $!\n";
 foreach my $gene (keys(%knownCandidatesSeen)) {
-<<<<<<< HEAD
-  ($knownCandidatesSeen{$gene}) ||
-  warn "W $0: \"known candidate/causal gene\" $gene was never seen! typo in samples or candidateGenes xlsx files?\n";
-=======
     ($knownCandidatesSeen{$gene}) ||
 	warn "W $0: \"known candidate/causal gene\" $gene for ".$knownCandidateGenes{$gene}.
 	" was never seen! typo in samples or candidateGenes xlsx files?\n";
->>>>>>> 35b4e776
 }
 
 $now = strftime("%F %T", localtime);
@@ -543,135 +538,6 @@
 # - $tmpSeen, a filehandle open for writing, we will print one line per different
 #   candidate gene seen in this batch of lines
 sub processBatch {
-<<<<<<< HEAD
-  (@_ == 10) || die "E $0: processBatch needs 10 args\n";
-  my ($linesR,$knownCandidateGenesR,$sample2cohortR,$cohortsR,$sample2causalR,
-  $compatibleR,$symbolCol,$genoColsR,$tmpOutFilesR,$tmpSeen) = @_;
-
-  # key == known candidate gene seen in this batch of lines, value==1
-  my %candidatesSeen = ();
-
-  foreach my $line (@$linesR) {
-    my @fields = split(/\t/, $line, -1) ;
-
-    # $symbol doesn't depend on cohorts
-    my $symbol = $fields[$symbolCol];
-
-    # we can immediately mark $symbol as seen if it's a candidate gene for any cohort
-    ($knownCandidateGenesR->{$symbol}) && ($candidatesSeen{$symbol} = 1);
-
-    # array of references (to sampleList arrays), one per cohort, same order
-    # as in $cohortsR:
-    # each element of @cohort2samplelists is a ref to a sampleLists array, ie
-    # for each $cohort we build an array of 8 lists of samples (from the HV and
-    # HET columns), in the following order and as defined at the top of this file:
-    # $cohort_HV, $cohort_HET, $cohort_OTHERCAUSE_HV, $cohort_OTHERCAUSE_HET,
-    # COMPAT_HV, COMPAT_HET, NEGCTRL_HV, NEGCTRL_HET
-    # Each "list of samples" is actually a "genoData", ie it could look like:
-    # 0/1~sample0112[39:0.95],sample0129[43:1.00]
-    # If there is no sample in the category the array element remains empty.
-    my @cohort2sampleLists;
-
-    # similary for each cohort store a ref to an array of 8 COUNTs corresponding
-    # to the sampleLists
-    my @cohort2SLcounts;
-
-    # initialize both arrays with refs to arrays holding empty strings / zeroes
-    foreach my $cohorti (0..$#$cohortsR) {
-      $cohort2sampleLists[$cohorti] = ["","","","","","","",""];
-      $cohort2SLcounts[$cohorti] = [0,0,0,0,0,0,0,0];
-    }
-
-    # parse the HV and HET data fields and fill @cohort2samplelists,
-    # @genoNames MUST BE in same order as in @cohort2sampleLists
-    my @genoNames = ("HV","HET");
-    foreach my $gni (0..$#genoNames) {
-      my $genoData = $fields[$genoColsR->{$genoNames[$gni]}];
-      # skip if no sample has this genotype
-      ($genoData) || next;
-      # sanity: at most one genotype (except for OTHER column)
-      ($genoData =~ /\|/) &&
-      die "E $0: more than one genotype for geno $genoNames[$gni], impossible. Line:\n$line\n";
-      ($genoData =~ /^(\d+\/\d+)~([^~\|]+)$/) ||
-      die "E $0: cannot parse GENOS data $genoData in line:\n$line\n";
-      # $geno is the genotype (eg 1/1 or 0/2)
-      my $geno = $1;
-      my @samples = split(/,/,$2);
-      foreach my $sample (@samples) {
-        my $sampleID = $sample;
-        # remove trailing [DP:AF] if it's there (allowing AF > 1 for Strelka bug)
-        $sampleID =~ s/\[\d+:\d+\.\d\d\]$//;
-        # sanity check
-        (defined $sample2cohortR->{$sampleID}) ||
-        die "E $0: sampleID $sampleID doesn't exist, sample was $sample\n";
-
-        foreach my $cohorti (0..$#$cohortsR) {
-          my $cohort = $cohortsR->[$cohorti];
-          if ($sample2cohortR->{$sampleID} eq $cohort) {
-            # $sample belongs to $cohort
-            if ((! defined $sample2causalR->{$sampleID}) || ($sample2causalR->{$sampleID} eq $symbol)) {
-              # sample has no causal gene or it's the current gene: add to $cohort_HV or HET
-              if ($cohort2sampleLists[$cohorti]->[$gni]) {
-                $cohort2sampleLists[$cohorti]->[$gni] .= ",$sample";
-              }
-              else {
-                $cohort2sampleLists[$cohorti]->[$gni] = "$geno~$sample";
-              }
-              $cohort2SLcounts[$cohorti]->[$gni]++;
-            }
-            else {
-              # sample has a causal variant in another gene: OTHERCAUSE is at index 2+$gni
-              if ($cohort2sampleLists[$cohorti]->[2+$gni]) {
-                $cohort2sampleLists[$cohorti]->[2+$gni] .= ",$sample";
-              }
-              else {
-                $cohort2sampleLists[$cohorti]->[2+$gni] = "$geno~$sample";
-              }
-              $cohort2SLcounts[$cohorti]->[2+$gni]++;
-            }
-          }
-          elsif (defined $compatibleR->{$sample2cohortR->{$sampleID}}->{$cohort}) {
-            # $sample belongs to a cohort compatible with $cohort, store at index 4+$gni
-            if ($cohort2sampleLists[$cohorti]->[4+$gni]) {
-              $cohort2sampleLists[$cohorti]->[4+$gni] .= ",$sample";
-            }
-            else {
-              $cohort2sampleLists[$cohorti]->[4+$gni] = "$geno~$sample";
-            }
-            $cohort2SLcounts[$cohorti]->[4+$gni]++;
-          }
-          else {
-            # $sample belongs to another cohort, use as NEGCTRL ie index 6+$gni
-            if ($cohort2sampleLists[$cohorti]->[6+$gni]) {
-              $cohort2sampleLists[$cohorti]->[6+$gni] .= ",$sample";
-            }
-            else {
-              $cohort2sampleLists[$cohorti]->[6+$gni] = "$geno~$sample";
-            }
-            $cohort2SLcounts[$cohorti]->[6+$gni]++;
-          }
-        }
-      }
-    }
-
-    # OTHERGENO is the same for every $cohort, it's simply copied:
-    my $otherGeno = $fields[$genoColsR->{"OTHER"}];
-    # COUNT the otherGeno samples: set to zero if empty, otherwise
-    # we have |-separated lists of different genotypes and each
-    # of these is a  ,-separated lists of samples... therefore every
-    # sample is followed by , or | except the last sample
-    my $otherGenoCount = 0;
-    if ($otherGeno) {
-      my @otherGenoCount = ($otherGeno =~ /[,|]/g);
-      $otherGenoCount = 1 + scalar(@otherGenoCount);
-    }
-
-    # COUNT_HR is also the same for every cohort, use the same method
-    my $hrCount = 0;
-    if ($fields[$genoColsR->{"HR"}]) {
-      my @hrCount = ($fields[$genoColsR->{"HR"}] =~ /[,|]/g);
-      $hrCount = 1 + scalar(@hrCount);
-=======
     (@_ == 10) || die "E $0: processBatch needs 10 args\n";
     my ($linesR,$knownCandidateGenesR,$sample2cohortR,$cohortsR,$sample2causalR,
 	$compatibleR,$symbolCol,$genoColsR,$tmpOutFilesR,$tmpSeen) = @_;
@@ -846,7 +712,97 @@
 	    }
 	    print { $tmpOutFilesR->[$cohorti] } "$toPrint\n";
 	}
->>>>>>> 35b4e776
+    }
+
+    # parse the HV and HET data fields and fill @cohort2samplelists,
+    # @genoNames MUST BE in same order as in @cohort2sampleLists
+    my @genoNames = ("HV","HET");
+    foreach my $gni (0..$#genoNames) {
+      my $genoData = $fields[$genoColsR->{$genoNames[$gni]}];
+      # skip if no sample has this genotype
+      ($genoData) || next;
+      # sanity: at most one genotype (except for OTHER column)
+      ($genoData =~ /\|/) &&
+      die "E $0: more than one genotype for geno $genoNames[$gni], impossible. Line:\n$line\n";
+      ($genoData =~ /^(\d+\/\d+)~([^~\|]+)$/) ||
+      die "E $0: cannot parse GENOS data $genoData in line:\n$line\n";
+      # $geno is the genotype (eg 1/1 or 0/2)
+      my $geno = $1;
+      my @samples = split(/,/,$2);
+      foreach my $sample (@samples) {
+        my $sampleID = $sample;
+        # remove trailing [DP:AF] if it's there (allowing AF > 1 for Strelka bug)
+        $sampleID =~ s/\[\d+:\d+\.\d\d\]$//;
+        # sanity check
+        (defined $sample2cohortR->{$sampleID}) ||
+        die "E $0: sampleID $sampleID doesn't exist, sample was $sample\n";
+
+        foreach my $cohorti (0..$#$cohortsR) {
+          my $cohort = $cohortsR->[$cohorti];
+          if ($sample2cohortR->{$sampleID} eq $cohort) {
+            # $sample belongs to $cohort
+            if ((! defined $sample2causalR->{$sampleID}) || ($sample2causalR->{$sampleID} eq $symbol)) {
+              # sample has no causal gene or it's the current gene: add to $cohort_HV or HET
+              if ($cohort2sampleLists[$cohorti]->[$gni]) {
+                $cohort2sampleLists[$cohorti]->[$gni] .= ",$sample";
+              }
+              else {
+                $cohort2sampleLists[$cohorti]->[$gni] = "$geno~$sample";
+              }
+              $cohort2SLcounts[$cohorti]->[$gni]++;
+            }
+            else {
+              # sample has a causal variant in another gene: OTHERCAUSE is at index 2+$gni
+              if ($cohort2sampleLists[$cohorti]->[2+$gni]) {
+                $cohort2sampleLists[$cohorti]->[2+$gni] .= ",$sample";
+              }
+              else {
+                $cohort2sampleLists[$cohorti]->[2+$gni] = "$geno~$sample";
+              }
+              $cohort2SLcounts[$cohorti]->[2+$gni]++;
+            }
+          }
+          elsif (defined $compatibleR->{$sample2cohortR->{$sampleID}}->{$cohort}) {
+            # $sample belongs to a cohort compatible with $cohort, store at index 4+$gni
+            if ($cohort2sampleLists[$cohorti]->[4+$gni]) {
+              $cohort2sampleLists[$cohorti]->[4+$gni] .= ",$sample";
+            }
+            else {
+              $cohort2sampleLists[$cohorti]->[4+$gni] = "$geno~$sample";
+            }
+            $cohort2SLcounts[$cohorti]->[4+$gni]++;
+          }
+          else {
+            # $sample belongs to another cohort, use as NEGCTRL ie index 6+$gni
+            if ($cohort2sampleLists[$cohorti]->[6+$gni]) {
+              $cohort2sampleLists[$cohorti]->[6+$gni] .= ",$sample";
+            }
+            else {
+              $cohort2sampleLists[$cohorti]->[6+$gni] = "$geno~$sample";
+            }
+            $cohort2SLcounts[$cohorti]->[6+$gni]++;
+          }
+        }
+      }
+    }
+
+    # OTHERGENO is the same for every $cohort, it's simply copied:
+    my $otherGeno = $fields[$genoColsR->{"OTHER"}];
+    # COUNT the otherGeno samples: set to zero if empty, otherwise
+    # we have |-separated lists of different genotypes and each
+    # of these is a  ,-separated lists of samples... therefore every
+    # sample is followed by , or | except the last sample
+    my $otherGenoCount = 0;
+    if ($otherGeno) {
+      my @otherGenoCount = ($otherGeno =~ /[,|]/g);
+      $otherGenoCount = 1 + scalar(@otherGenoCount);
+    }
+
+    # COUNT_HR is also the same for every cohort, use the same method
+    my $hrCount = 0;
+    if ($fields[$genoColsR->{"HR"}]) {
+      my @hrCount = ($fields[$genoColsR->{"HR"}] =~ /[,|]/g);
+      $hrCount = 1 + scalar(@hrCount);
     }
 
     # OK, now print stuff for every cohort that has at least one sample in
