--- conflicted
+++ resolved
@@ -235,11 +235,7 @@
 # variant-caller string/name, will be added to all final filenames
 my $caller;
 # try to find the caller name in $inFile
-<<<<<<< HEAD
-foreach my $c ("Strelka", "GATK", "ElPrep") {
-=======
 foreach my $c ("Strelka", "GATK", "ElPrep", "DeepVariant") {
->>>>>>> 1cf58fc6
     if ($inFile =~ /$c/i) {
 	$caller = $c;
 	warn "I $0: variant-caller id $caller will be appended to all filenames\n";
